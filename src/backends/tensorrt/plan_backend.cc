--- conflicted
+++ resolved
@@ -869,16 +869,10 @@
         ConvertTrtFmtToFmt(engine_->getBindingFormat(binding_index));
     if (fmt == MemoryFormat::INVALID) {
       return Status(
-<<<<<<< HEAD
-          RequestStatusCode::INVALID_ARG,
-          "unexpected tensor format " + MemoryFormat_Name(fmt) + " for input '" +
-              input_name + "'.");
-=======
           Status::Code::INVALID_ARG,
           "unexpected tensor format " + MemoryFormat_Name(fmt) +
               " for input '" + input_name +
               "'. Only LINEAR memory format is supported at present.");
->>>>>>> b48c7daa
     }
 
     nvinfer1::Dims engine_dims = engine_->getBindingDimensions(binding_index);
